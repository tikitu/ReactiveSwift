//
//  HotSignalSpec.swift
//  ReactiveCocoa
//
//  Created by Alan Rogers on 30/10/2014.
//  Copyright (c) 2014 GitHub. All rights reserved.
//

import Nimble
import Quick
import ReactiveCocoa

class HotSignalSpec: QuickSpec {
	override func spec() {
<<<<<<< HEAD
		describe("pipe") {
			it("should forward values sent to the sink") {
				let (signal, sink) = HotSignal<Int>.pipe()

				var lastValue: Int?
				signal.observe { lastValue = $0 }

				expect(lastValue).to(beNil())

				sink.put(1)
				expect(lastValue).to(equal(1))

				var otherLastValue: Int?
				signal.observe { otherLastValue = $0 }

				expect(lastValue).to(equal(1))
				expect(otherLastValue).to(beNil())

				sink.put(2)
				expect(lastValue).to(equal(2))
				expect(otherLastValue).to(equal(2))
			}
		}

		describe("interval") {
			it("should fire at the given interval") {
				let scheduler = TestScheduler()
				let signal = HotSignal<NSDate>.interval(1, onScheduler: scheduler, withLeeway: 0)

				var fireCount = 0
				signal.observe { date in
					expect(date).to(equal(scheduler.currentDate))
					fireCount++
				}

				expect(fireCount).to(equal(0))

				scheduler.advanceByInterval(1.5)
				expect(fireCount).to(equal(1))

				scheduler.advanceByInterval(1)
				expect(fireCount).to(equal(2))

				scheduler.advanceByInterval(2)
				expect(fireCount).to(equal(4))

				scheduler.advanceByInterval(0.1)
				expect(fireCount).to(equal(4))
			}
		}

		describe("map") {
			it("should transform the values of the signal") {
				let (signal, sink) = HotSignal<Int>.pipe()
				let newSignal = signal.map { $0 * 2 }

				var latestValue: Int?
				newSignal.observe { latestValue = $0 }

				expect(latestValue).to(beNil())

				sink.put(1)
				expect(latestValue).to(equal(2))

				sink.put(3)
				expect(latestValue).to(equal(6))
			}
		}

		describe("filter") {
			it("should omit values from the signal") {
				let (signal, sink) = HotSignal<Int>.pipe()
				let newSignal = signal.filter { $0 % 2 == 0 }

				var latestValue: Int?
				newSignal.observe { latestValue = $0 }

				expect(latestValue).to(beNil())

				sink.put(1)
				expect(latestValue).to(beNil())

				sink.put(2)
				expect(latestValue).to(equal(2))

				sink.put(3)
				expect(latestValue).to(equal(2))

				sink.put(4)
				expect(latestValue).to(equal(4))
			}
		}

		describe("scan") {
			it("should accumulate a value") {
				let (signal, sink) = HotSignal<Int>.pipe()
				let newSignal = signal.scan(initial: 0) { $0 + $1 }

				var latestValue: Int?
				newSignal.observe { latestValue = $0 }

				expect(latestValue).to(beNil())

				sink.put(1)
				expect(latestValue).to(equal(1))

				sink.put(2)
				expect(latestValue).to(equal(3))

				sink.put(3)
				expect(latestValue).to(equal(6))
			}
		}

		describe("skip") {
			it("should skip initial values") {
				let (signal, sink) = HotSignal<Int>.pipe()
				let newSignal = signal.skip(2)

				var latestValue: Int?
				newSignal.observe { latestValue = $0 }

				expect(latestValue).to(beNil())

				sink.put(1)
				expect(latestValue).to(beNil())

				sink.put(2)
				expect(latestValue).to(beNil())

				sink.put(3)
				expect(latestValue).to(equal(3))
			}

			it("should not skip any values when 0") {
				let (signal, sink) = HotSignal<Int>.pipe()
				let newSignal = signal.skip(0)

				var latestValue: Int?
				newSignal.observe { latestValue = $0 }

				expect(latestValue).to(beNil())

				sink.put(1)
				expect(latestValue).to(equal(1))
			}
		}

		describe("skipRepeats") {
			it("should skip duplicate Equatable values") {
				let (signal, sink) = HotSignal<Int>.pipe()
				let newSignal = signal.skipRepeats(identity)

				var count = 0
				newSignal.observe { _ in
					count++
					return ()
				}

				expect(count).to(equal(0))

				sink.put(3)
				expect(count).to(equal(1))

				sink.put(3)
				expect(count).to(equal(1))

				sink.put(5)
				expect(count).to(equal(2))
			}

			it("should skip values according to a predicate") {
				let (signal, sink) = HotSignal<[Int]>.pipe()
				let newSignal = signal.skipRepeats { $0 == $1 }

				var count = 0
				newSignal.observe { _ in
					count++
					return ()
				}

				expect(count).to(equal(0))

				sink.put([ 0 ])
				expect(count).to(equal(1))

				sink.put([ 0 ])
				expect(count).to(equal(1))

				sink.put([ 0, 1 ])
				expect(count).to(equal(2))
			}
		}

		describe("skipWhile") {
			it("should skip while the predicate is true") {
				let (signal, sink) = HotSignal<Int>.pipe()
				let newSignal = signal.skipWhile { $0 % 2 == 0 }

				var latestValue: Int?
				newSignal.observe { latestValue = $0 }

				expect(latestValue).to(beNil())

				sink.put(0)
				expect(latestValue).to(beNil())

				sink.put(2)
				expect(latestValue).to(beNil())

				sink.put(3)
				expect(latestValue).to(equal(3))

				sink.put(4)
				expect(latestValue).to(equal(4))
			}

			it("should not skip any values when the predicate starts false") {
				let (signal, sink) = HotSignal<Int>.pipe()
				let newSignal = signal.skipWhile { _ in false }

				var latestValue: Int?
				newSignal.observe { latestValue = $0 }

				expect(latestValue).to(beNil())

				sink.put(0)
				expect(latestValue).to(equal(0))

				sink.put(1)
				expect(latestValue).to(equal(1))
			}
		}

		describe("take") {
			it("should take initial values") {
				let (signal, sink) = HotSignal<Int>.pipe()
				let newSignal = signal.take(2)

				var latestValue: Int?
				newSignal.observe { latestValue = $0 }

				expect(latestValue).to(beNil())

				sink.put(0)
				expect(latestValue).to(equal(0))

				sink.put(1)
				expect(latestValue).to(equal(1))

				sink.put(2)
				expect(latestValue).to(equal(1))
			}

			it("should not take any values when 0") {
				let (signal, sink) = HotSignal<Int>.pipe()
				let newSignal = signal.take(0)

				var latestValue: Int?
				newSignal.observe { latestValue = $0 }

				expect(latestValue).to(beNil())

				sink.put(0)
				expect(latestValue).to(beNil())
			}
		}

		describe("takeUntil") {
			it("should take values until the trigger fires") {
				let (signal, sink) = HotSignal<Int>.pipe()
				let (triggerSignal, triggerSink) = HotSignal<()>.pipe()
				let newSignal = signal.takeUntil(triggerSignal)

				var latestValue: Int?
				newSignal.observe { latestValue = $0 }

				expect(latestValue).to(beNil())

				sink.put(0)
				expect(latestValue).to(equal(0))

				sink.put(1)
				expect(latestValue).to(equal(1))

				triggerSink.put(())

				sink.put(2)
				expect(latestValue).to(equal(1))
			}

			it("should not take any values if the trigger fires immediately") {
				let (signal, sink) = HotSignal<Int>.pipe()
				let (triggerSignal, triggerSink) = HotSignal<()>.pipe()
				let newSignal = signal.takeUntil(triggerSignal)

				var latestValue: Int?
				newSignal.observe { latestValue = $0 }

				triggerSink.put(())

				sink.put(0)
				expect(latestValue).to(beNil())
			}
		}

		describe("takeUntilReplacement") {
			it("should take values from the original then the replacement") {
				let (signal, sink) = HotSignal<Int>.pipe()
				let (replacementSignal, replacementSink) = HotSignal<Int>.pipe()
				let newSignal = signal.takeUntilReplacement(replacementSignal)

				var latestValue: Int?
				newSignal.observe { latestValue = $0 }

				expect(latestValue).to(beNil())

				sink.put(0)
				expect(latestValue).to(equal(0))

				sink.put(1)
				expect(latestValue).to(equal(1))

				replacementSink.put(2)
				expect(latestValue).to(equal(2))

				sink.put(3)
				expect(latestValue).to(equal(2))

				replacementSink.put(4)
				expect(latestValue).to(equal(4))
			}
		}

		describe("takeWhile") {
			it("should take while the predicate is true") {
				let (signal, sink) = HotSignal<Int>.pipe()
				let newSignal = signal.takeWhile { $0 % 2 == 0 }

				var latestValue: Int?
				newSignal.observe { latestValue = $0 }

				expect(latestValue).to(beNil())

				sink.put(0)
				expect(latestValue).to(equal(0))

				sink.put(2)
				expect(latestValue).to(equal(2))

				sink.put(3)
				expect(latestValue).to(equal(2))

				sink.put(4)
				expect(latestValue).to(equal(2))
			}

			it("should not take any values when the predicate starts false") {
				let (signal, sink) = HotSignal<Int>.pipe()
				let newSignal = signal.takeWhile { _ in false }

				var latestValue: Int?
				newSignal.observe { latestValue = $0 }

				expect(latestValue).to(beNil())

				sink.put(0)
				expect(latestValue).to(beNil())
=======
		describe("lifetime") {
			it("observe() should not keep signal alive") {
				let (outerSignal, outerSink) = HotSignal<Int>.pipe()

				weak var innerSignal: HotSignal<Int>?
				expect(innerSignal).to(beNil())

				var latestValue: Int?
				outerSignal.observe { latestValue = $0 }

				let createSignal = { () -> HotSignal<Int> in
					let (signal, sink) = HotSignal<Int>.pipe()
					innerSignal = signal

					expect(innerSignal).notTo(beNil())

					signal.observe(outerSink)
					expect(latestValue).to(beNil())

					sink.put(1)
					expect(latestValue).to(equal(1))

					return signal
				}

				expect(createSignal()).notTo(beNil())
				expect(innerSignal).to(beNil())
			}

			it("observe() disposable should keep signal alive") {
				let (outerSignal, outerSink) = HotSignal<Int>.pipe()

				weak var innerSignal: HotSignal<Int>?
				expect(innerSignal).to(beNil())

				var latestValue: Int?
				outerSignal.observe { latestValue = $0 }

				let createAndObserve = { () -> Disposable in
					let (signal, sink) = HotSignal<Int>.pipe()
					innerSignal = signal

					expect(innerSignal).notTo(beNil())

					let disposable = signal.observe(outerSink)
					expect(latestValue).to(beNil())

					sink.put(1)
					expect(latestValue).to(equal(1))

					return disposable
				}

				let disposable = createAndObserve()
				expect(innerSignal).notTo(beNil())

				disposable.dispose()

				// This fails non-deterministically, so it's probably ARC lulz.
				// However, the main point of the test is exercised with the
				// expectation above.
				//expect(innerSignal).toEventually(beNil())
			}

			it("generator should be disposed when signal is destroyed") {
				let disposable = SimpleDisposable()

				let createSignal = { () -> HotSignal<()> in
					return HotSignal<()> { _ in disposable }
				}

				expect(createSignal()).notTo(beNil())
				expect(disposable.disposed).to(beTruthy())
			}

			it("generator should not keep signal alive automatically") {
				let scheduler = TestScheduler()

				weak var innerSignal: HotSignal<NSDate>?
				expect(innerSignal).to(beNil())

				let createSignal = { () -> HotSignal<NSDate> in
					let signal = HotSignal<NSDate> { sink in
						scheduler.scheduleAfter(scheduler.currentDate, repeatingEvery: 1) {
							sink.put(scheduler.currentDate)
						}

						return nil
					}

					innerSignal = signal
					expect(innerSignal).notTo(beNil())

					return signal
				}

				expect(createSignal()).notTo(beNil())
				expect(innerSignal).to(beNil())
			}

			it("pipe() should keep signal alive while sink is") {
				let (outerSignal, outerSink) = HotSignal<Int>.pipe()

				func addSink() -> SinkOf<Int> {
					let (signal, sink) = HotSignal<Int>.pipe()
					signal.observe(outerSink)

					return sink
				}

				var latestValue: Int?
				outerSignal.observe { latestValue = $0 }

				expect(latestValue).to(beNil())

				let innerSink = addSink()
				expect(latestValue).to(beNil())

				innerSink.put(1)
				expect(latestValue).to(equal(1))

				outerSink.put(2)
				expect(latestValue).to(equal(2))

				innerSink.put(3)
				expect(latestValue).to(equal(3))
>>>>>>> 93b8e4d1
			}
		}

		describe("replay") {
			var signal: HotSignal<Int>!
			var sink: SinkOf<Int>!
			var replaySignal: ColdSignal<Int>!

			beforeEach {
				let pipe = HotSignal<Int>.pipe()
				signal = pipe.0
				sink = pipe.1
			}

			describe("replay(0)") {
				beforeEach {
					replaySignal = signal.replay(0)
				}

				it("should not complete") {
					let error = RACError.Empty.error
					let scheduler = TestScheduler(startDate: NSDate())

					var receivedError: NSError? = nil
					replaySignal.timeoutWithError(error, afterInterval: 10, onScheduler:scheduler).start(error: { error in
						receivedError = error
					})

					scheduler.advanceByInterval(10)
					expect(receivedError).to(equal(error))
				}

				it("should forward values sent on the hot signal") {
					var collectedValues: [Int] = []
					replaySignal.start(next: {
						collectedValues += [ $0 ]
					})

					sink.put(9000)
					expect(collectedValues).to(equal([ 9000 ]))

					sink.put(40)
					expect(collectedValues).to(equal([ 9000, 40 ]))
				}
			}

			describe("replay(1)") {
				beforeEach {
					replaySignal = signal.replay(1)
				}

				it("should replay the first value") {
					sink.put(99)

					let result = replaySignal.first().value()
					expect(result).toNot(beNil())
					expect(result).to(equal(99))
				}

				it("should replay only the latest value") {
					sink.put(99)
					sink.put(400)

					var collectedValues: [Int] = []
					replaySignal.start(next: {
						collectedValues += [ $0 ]
					})

					expect(collectedValues).to(equal([ 400 ]))

					// New events should now be forwarded
					sink.put(50)
					expect(collectedValues).to(equal([ 400, 50 ]))
				}
			}

			describe("replay(2)") {
				beforeEach {
					replaySignal = signal.replay(2)
				}

				it("should replay the first 2 values") {
					sink.put(99)
					sink.put(400)

					let result = replaySignal
						.take(2)
						.reduce(initial: [] as [Int]) { (array, value) in
							return array + [ value ]
						}
						.first()
						.value()
					expect(result).toNot(beNil())
					expect(result).to(equal([99, 400]))
				}

				it("should replay only the latest values") {
					sink.put(99)
					sink.put(400)
					sink.put(9000)
					sink.put(77)

					var collectedValues: [Int] = []
					replaySignal.start(next: {
						collectedValues += [ $0 ]
					})

					expect(collectedValues).to(equal([ 9000, 77 ]))

					// New events should now be forwarded
					sink.put(50)
					expect(collectedValues).to(equal([ 9000, 77, 50 ]))
				}
			}
		}
	}
}<|MERGE_RESOLUTION|>--- conflicted
+++ resolved
@@ -12,7 +12,6 @@
 
 class HotSignalSpec: QuickSpec {
 	override func spec() {
-<<<<<<< HEAD
 		describe("pipe") {
 			it("should forward values sent to the sink") {
 				let (signal, sink) = HotSignal<Int>.pipe()
@@ -381,7 +380,9 @@
 
 				sink.put(0)
 				expect(latestValue).to(beNil())
-=======
+			}
+		}
+		
 		describe("lifetime") {
 			it("observe() should not keep signal alive") {
 				let (outerSignal, outerSink) = HotSignal<Int>.pipe()
@@ -508,7 +509,6 @@
 
 				innerSink.put(3)
 				expect(latestValue).to(equal(3))
->>>>>>> 93b8e4d1
 			}
 		}
 
