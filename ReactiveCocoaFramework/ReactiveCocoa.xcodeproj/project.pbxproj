--- conflicted
+++ resolved
@@ -57,46 +57,27 @@
 		886678711518DCD800DE77EC /* NSObject+RACPropertySubscribing.m in Sources */ = {isa = PBXBuildFile; fileRef = 886678701518DCD800DE77EC /* NSObject+RACPropertySubscribing.m */; };
 		8867D5FA152BDAC300321BD5 /* RACSwizzling.m in Sources */ = {isa = PBXBuildFile; fileRef = 8867D5F8152BDAC300321BD5 /* RACSwizzling.m */; };
 		886CEACD163DE669007632D1 /* RACBlockTrampolineSpec.m in Sources */ = {isa = PBXBuildFile; fileRef = 886CEACC163DE669007632D1 /* RACBlockTrampolineSpec.m */; };
-<<<<<<< HEAD
-		886F702A1551CF920045D68B /* RACGroupedSignal.h in Headers */ = {isa = PBXBuildFile; fileRef = 886F70281551CF920045D68B /* RACGroupedSignal.h */; settings = {ATTRIBUTES = (Public, ); }; };
-		886F702B1551CF920045D68B /* RACGroupedSignal.m in Sources */ = {isa = PBXBuildFile; fileRef = 886F70291551CF920045D68B /* RACGroupedSignal.m */; };
-		886F702C1551CF9D0045D68B /* RACGroupedSignal.m in Sources */ = {isa = PBXBuildFile; fileRef = 886F70291551CF920045D68B /* RACGroupedSignal.m */; };
-=======
 		886CEAE2163DE942007632D1 /* NSObject+RACLifting.h in Headers */ = {isa = PBXBuildFile; fileRef = 886CEAE0163DE942007632D1 /* NSObject+RACLifting.h */; settings = {ATTRIBUTES = (Public, ); }; };
 		886CEAE3163DE942007632D1 /* NSObject+RACLifting.h in Headers */ = {isa = PBXBuildFile; fileRef = 886CEAE0163DE942007632D1 /* NSObject+RACLifting.h */; };
 		886CEAE4163DE942007632D1 /* NSObject+RACLifting.m in Sources */ = {isa = PBXBuildFile; fileRef = 886CEAE1163DE942007632D1 /* NSObject+RACLifting.m */; };
 		886CEAE5163DE942007632D1 /* NSObject+RACLifting.m in Sources */ = {isa = PBXBuildFile; fileRef = 886CEAE1163DE942007632D1 /* NSObject+RACLifting.m */; };
-		886DCD86152EA272004A666F /* NSObject+RACOperations.h in Headers */ = {isa = PBXBuildFile; fileRef = 886DCD84152EA272004A666F /* NSObject+RACOperations.h */; settings = {ATTRIBUTES = (Public, ); }; };
-		886DCD87152EA272004A666F /* NSObject+RACOperations.m in Sources */ = {isa = PBXBuildFile; fileRef = 886DCD85152EA272004A666F /* NSObject+RACOperations.m */; };
-		886F702A1551CF920045D68B /* RACGroupedSubscribable.h in Headers */ = {isa = PBXBuildFile; fileRef = 886F70281551CF920045D68B /* RACGroupedSubscribable.h */; settings = {ATTRIBUTES = (Public, ); }; };
-		886F702B1551CF920045D68B /* RACGroupedSubscribable.m in Sources */ = {isa = PBXBuildFile; fileRef = 886F70291551CF920045D68B /* RACGroupedSubscribable.m */; };
-		886F702C1551CF9D0045D68B /* RACGroupedSubscribable.m in Sources */ = {isa = PBXBuildFile; fileRef = 886F70291551CF920045D68B /* RACGroupedSubscribable.m */; };
+		886F702A1551CF920045D68B /* RACGroupedSignal.h in Headers */ = {isa = PBXBuildFile; fileRef = 886F70281551CF920045D68B /* RACGroupedSignal.h */; settings = {ATTRIBUTES = (Public, ); }; };
+		886F702B1551CF920045D68B /* RACGroupedSignal.m in Sources */ = {isa = PBXBuildFile; fileRef = 886F70291551CF920045D68B /* RACGroupedSignal.m */; };
+		886F702C1551CF9D0045D68B /* RACGroupedSignal.m in Sources */ = {isa = PBXBuildFile; fileRef = 886F70291551CF920045D68B /* RACGroupedSignal.m */; };
 		887ACDA7165878A8009190AD /* NSInvocation+RACTypeParsing.h in Headers */ = {isa = PBXBuildFile; fileRef = 887ACDA5165878A7009190AD /* NSInvocation+RACTypeParsing.h */; };
 		887ACDA8165878A8009190AD /* NSInvocation+RACTypeParsing.h in Headers */ = {isa = PBXBuildFile; fileRef = 887ACDA5165878A7009190AD /* NSInvocation+RACTypeParsing.h */; };
 		887ACDA9165878A8009190AD /* NSInvocation+RACTypeParsing.m in Sources */ = {isa = PBXBuildFile; fileRef = 887ACDA6165878A7009190AD /* NSInvocation+RACTypeParsing.m */; };
 		887ACDAA165878A8009190AD /* NSInvocation+RACTypeParsing.m in Sources */ = {isa = PBXBuildFile; fileRef = 887ACDA6165878A7009190AD /* NSInvocation+RACTypeParsing.m */; };
->>>>>>> 3a92e12c
 		888439A31634E10D00DED0DB /* RACBlockTrampoline.h in Headers */ = {isa = PBXBuildFile; fileRef = 888439A11634E10D00DED0DB /* RACBlockTrampoline.h */; };
 		888439A41634E10D00DED0DB /* RACBlockTrampoline.h in Headers */ = {isa = PBXBuildFile; fileRef = 888439A11634E10D00DED0DB /* RACBlockTrampoline.h */; };
 		888439A61634E10D00DED0DB /* RACBlockTrampoline.m in Sources */ = {isa = PBXBuildFile; fileRef = 888439A21634E10D00DED0DB /* RACBlockTrampoline.m */; };
 		88977C3E1512914A00A09EC5 /* RACSignal.m in Sources */ = {isa = PBXBuildFile; fileRef = 88977C3D1512914A00A09EC5 /* RACSignal.m */; };
 		889D0A8015974B2A00F833E3 /* RACSubjectSpec.m in Sources */ = {isa = PBXBuildFile; fileRef = 889D0A7F15974B2A00F833E3 /* RACSubjectSpec.m */; };
-<<<<<<< HEAD
-		889EECC1161B9296001E94E7 /* NSObject+RACSubscribeSelector.h in Headers */ = {isa = PBXBuildFile; fileRef = 889EECBF161B9296001E94E7 /* NSObject+RACSubscribeSelector.h */; settings = {ATTRIBUTES = (Public, ); }; };
-		889EECC2161B9296001E94E7 /* NSObject+RACSubscribeSelector.h in Headers */ = {isa = PBXBuildFile; fileRef = 889EECBF161B9296001E94E7 /* NSObject+RACSubscribeSelector.h */; };
-		889EECC3161B9296001E94E7 /* NSObject+RACSubscribeSelector.m in Sources */ = {isa = PBXBuildFile; fileRef = 889EECC0161B9296001E94E7 /* NSObject+RACSubscribeSelector.m */; };
-		889EECC4161B9296001E94E7 /* NSObject+RACSubscribeSelector.m in Sources */ = {isa = PBXBuildFile; fileRef = 889EECC0161B9296001E94E7 /* NSObject+RACSubscribeSelector.m */; };
-		889EECC7161B930C001E94E7 /* NSObjectRACSubscribeSelectorSpec.m in Sources */ = {isa = PBXBuildFile; fileRef = 889EECC6161B930C001E94E7 /* NSObjectRACSubscribeSelectorSpec.m */; };
+		88A0B6D2165B2B09005DE8F3 /* RACBlockTrampoline.m in Sources */ = {isa = PBXBuildFile; fileRef = 888439A21634E10D00DED0DB /* RACBlockTrampoline.m */; };
+		88A0B6D3165B2B77005DE8F3 /* RACSubscriptingAssignmentTrampoline.h in Headers */ = {isa = PBXBuildFile; fileRef = 88FC735316114F9C00F8A774 /* RACSubscriptingAssignmentTrampoline.h */; settings = {ATTRIBUTES = (Public, ); }; };
 		88A5F4FB156B3FCB009E49DC /* RACCancelableSignal.h in Headers */ = {isa = PBXBuildFile; fileRef = 88A5F4F9156B3FCB009E49DC /* RACCancelableSignal.h */; settings = {ATTRIBUTES = (Public, ); }; };
 		88A5F4FC156B3FCB009E49DC /* RACCancelableSignal.m in Sources */ = {isa = PBXBuildFile; fileRef = 88A5F4FA156B3FCB009E49DC /* RACCancelableSignal.m */; };
 		88A5F4FE156B4301009E49DC /* RACCancelableSignal.m in Sources */ = {isa = PBXBuildFile; fileRef = 88A5F4FA156B3FCB009E49DC /* RACCancelableSignal.m */; };
-=======
-		88A0B6D2165B2B09005DE8F3 /* RACBlockTrampoline.m in Sources */ = {isa = PBXBuildFile; fileRef = 888439A21634E10D00DED0DB /* RACBlockTrampoline.m */; };
-		88A0B6D3165B2B77005DE8F3 /* RACSubscriptingAssignmentTrampoline.h in Headers */ = {isa = PBXBuildFile; fileRef = 88FC735316114F9C00F8A774 /* RACSubscriptingAssignmentTrampoline.h */; settings = {ATTRIBUTES = (Public, ); }; };
-		88A5F4FB156B3FCB009E49DC /* RACCancelableSubscribable.h in Headers */ = {isa = PBXBuildFile; fileRef = 88A5F4F9156B3FCB009E49DC /* RACCancelableSubscribable.h */; settings = {ATTRIBUTES = (Public, ); }; };
-		88A5F4FC156B3FCB009E49DC /* RACCancelableSubscribable.m in Sources */ = {isa = PBXBuildFile; fileRef = 88A5F4FA156B3FCB009E49DC /* RACCancelableSubscribable.m */; };
-		88A5F4FE156B4301009E49DC /* RACCancelableSubscribable.m in Sources */ = {isa = PBXBuildFile; fileRef = 88A5F4FA156B3FCB009E49DC /* RACCancelableSubscribable.m */; };
->>>>>>> 3a92e12c
 		88B76F8E153726B00053EAE2 /* RACTuple.h in Headers */ = {isa = PBXBuildFile; fileRef = 88B76F8C153726B00053EAE2 /* RACTuple.h */; settings = {ATTRIBUTES = (Public, ); }; };
 		88B76F8F153726B00053EAE2 /* RACTuple.m in Sources */ = {isa = PBXBuildFile; fileRef = 88B76F8D153726B00053EAE2 /* RACTuple.m */; };
 		88CA0C3116235A9200CA30BB /* RACConnectableSignalSpec.m in Sources */ = {isa = PBXBuildFile; fileRef = 88CA0C3016235A9200CA30BB /* RACConnectableSignalSpec.m */; };
@@ -414,36 +395,20 @@
 		8867D5F7152BDAC300321BD5 /* RACSwizzling.h */ = {isa = PBXFileReference; fileEncoding = 4; lastKnownFileType = sourcecode.c.h; path = RACSwizzling.h; sourceTree = "<group>"; };
 		8867D5F8152BDAC300321BD5 /* RACSwizzling.m */ = {isa = PBXFileReference; fileEncoding = 4; lastKnownFileType = sourcecode.c.objc; path = RACSwizzling.m; sourceTree = "<group>"; };
 		886CEACC163DE669007632D1 /* RACBlockTrampolineSpec.m */ = {isa = PBXFileReference; fileEncoding = 4; lastKnownFileType = sourcecode.c.objc; path = RACBlockTrampolineSpec.m; sourceTree = "<group>"; };
-<<<<<<< HEAD
+		886CEAE0163DE942007632D1 /* NSObject+RACLifting.h */ = {isa = PBXFileReference; fileEncoding = 4; lastKnownFileType = sourcecode.c.h; path = "NSObject+RACLifting.h"; sourceTree = "<group>"; };
+		886CEAE1163DE942007632D1 /* NSObject+RACLifting.m */ = {isa = PBXFileReference; fileEncoding = 4; lastKnownFileType = sourcecode.c.objc; path = "NSObject+RACLifting.m"; sourceTree = "<group>"; };
 		886F70281551CF920045D68B /* RACGroupedSignal.h */ = {isa = PBXFileReference; fileEncoding = 4; lastKnownFileType = sourcecode.c.h; lineEnding = 0; path = RACGroupedSignal.h; sourceTree = "<group>"; xcLanguageSpecificationIdentifier = xcode.lang.objcpp; };
 		886F70291551CF920045D68B /* RACGroupedSignal.m */ = {isa = PBXFileReference; fileEncoding = 4; lastKnownFileType = sourcecode.c.objc; path = RACGroupedSignal.m; sourceTree = "<group>"; };
-=======
-		886CEAE0163DE942007632D1 /* NSObject+RACLifting.h */ = {isa = PBXFileReference; fileEncoding = 4; lastKnownFileType = sourcecode.c.h; path = "NSObject+RACLifting.h"; sourceTree = "<group>"; };
-		886CEAE1163DE942007632D1 /* NSObject+RACLifting.m */ = {isa = PBXFileReference; fileEncoding = 4; lastKnownFileType = sourcecode.c.objc; path = "NSObject+RACLifting.m"; sourceTree = "<group>"; };
-		886DCD84152EA272004A666F /* NSObject+RACOperations.h */ = {isa = PBXFileReference; fileEncoding = 4; lastKnownFileType = sourcecode.c.h; path = "NSObject+RACOperations.h"; sourceTree = "<group>"; };
-		886DCD85152EA272004A666F /* NSObject+RACOperations.m */ = {isa = PBXFileReference; fileEncoding = 4; lastKnownFileType = sourcecode.c.objc; path = "NSObject+RACOperations.m"; sourceTree = "<group>"; };
-		886F70281551CF920045D68B /* RACGroupedSubscribable.h */ = {isa = PBXFileReference; fileEncoding = 4; lastKnownFileType = sourcecode.c.h; path = RACGroupedSubscribable.h; sourceTree = "<group>"; };
-		886F70291551CF920045D68B /* RACGroupedSubscribable.m */ = {isa = PBXFileReference; fileEncoding = 4; lastKnownFileType = sourcecode.c.objc; path = RACGroupedSubscribable.m; sourceTree = "<group>"; };
 		887ACDA5165878A7009190AD /* NSInvocation+RACTypeParsing.h */ = {isa = PBXFileReference; fileEncoding = 4; lastKnownFileType = sourcecode.c.h; path = "NSInvocation+RACTypeParsing.h"; sourceTree = "<group>"; };
 		887ACDA6165878A7009190AD /* NSInvocation+RACTypeParsing.m */ = {isa = PBXFileReference; fileEncoding = 4; lastKnownFileType = sourcecode.c.objc; path = "NSInvocation+RACTypeParsing.m"; sourceTree = "<group>"; };
->>>>>>> 3a92e12c
 		888439A11634E10D00DED0DB /* RACBlockTrampoline.h */ = {isa = PBXFileReference; fileEncoding = 4; lastKnownFileType = sourcecode.c.h; path = RACBlockTrampoline.h; sourceTree = "<group>"; };
 		888439A21634E10D00DED0DB /* RACBlockTrampoline.m */ = {isa = PBXFileReference; fileEncoding = 4; lastKnownFileType = sourcecode.c.objc; path = RACBlockTrampoline.m; sourceTree = "<group>"; };
 		88977C3D1512914A00A09EC5 /* RACSignal.m */ = {isa = PBXFileReference; fileEncoding = 4; lastKnownFileType = sourcecode.c.objc; path = RACSignal.m; sourceTree = "<group>"; };
 		88977C58151296D600A09EC5 /* RACSignal+Private.h */ = {isa = PBXFileReference; lastKnownFileType = sourcecode.c.h; path = "RACSignal+Private.h"; sourceTree = "<group>"; };
 		889D0A7F15974B2A00F833E3 /* RACSubjectSpec.m */ = {isa = PBXFileReference; fileEncoding = 4; lastKnownFileType = sourcecode.c.objc; path = RACSubjectSpec.m; sourceTree = "<group>"; };
-<<<<<<< HEAD
-		889EECBF161B9296001E94E7 /* NSObject+RACSubscribeSelector.h */ = {isa = PBXFileReference; fileEncoding = 4; lastKnownFileType = sourcecode.c.h; path = "NSObject+RACSubscribeSelector.h"; sourceTree = "<group>"; };
-		889EECC0161B9296001E94E7 /* NSObject+RACSubscribeSelector.m */ = {isa = PBXFileReference; fileEncoding = 4; lastKnownFileType = sourcecode.c.objc; lineEnding = 0; path = "NSObject+RACSubscribeSelector.m"; sourceTree = "<group>"; xcLanguageSpecificationIdentifier = xcode.lang.objc; };
-		889EECC6161B930C001E94E7 /* NSObjectRACSubscribeSelectorSpec.m */ = {isa = PBXFileReference; fileEncoding = 4; lastKnownFileType = sourcecode.c.objc; path = NSObjectRACSubscribeSelectorSpec.m; sourceTree = "<group>"; };
 		88A5F4F9156B3FCB009E49DC /* RACCancelableSignal.h */ = {isa = PBXFileReference; fileEncoding = 4; lastKnownFileType = sourcecode.c.h; path = RACCancelableSignal.h; sourceTree = "<group>"; };
 		88A5F4FA156B3FCB009E49DC /* RACCancelableSignal.m */ = {isa = PBXFileReference; fileEncoding = 4; lastKnownFileType = sourcecode.c.objc; lineEnding = 0; path = RACCancelableSignal.m; sourceTree = "<group>"; xcLanguageSpecificationIdentifier = xcode.lang.objc; };
 		88A5F4FD156B3FED009E49DC /* RACCancelableSignal+Private.h */ = {isa = PBXFileReference; lastKnownFileType = sourcecode.c.h; lineEnding = 0; path = "RACCancelableSignal+Private.h"; sourceTree = "<group>"; xcLanguageSpecificationIdentifier = xcode.lang.objcpp; };
-=======
-		88A5F4F9156B3FCB009E49DC /* RACCancelableSubscribable.h */ = {isa = PBXFileReference; fileEncoding = 4; lastKnownFileType = sourcecode.c.h; path = RACCancelableSubscribable.h; sourceTree = "<group>"; };
-		88A5F4FA156B3FCB009E49DC /* RACCancelableSubscribable.m */ = {isa = PBXFileReference; fileEncoding = 4; lastKnownFileType = sourcecode.c.objc; path = RACCancelableSubscribable.m; sourceTree = "<group>"; };
-		88A5F4FD156B3FED009E49DC /* RACCancelableSubscribable+Private.h */ = {isa = PBXFileReference; lastKnownFileType = sourcecode.c.h; path = "RACCancelableSubscribable+Private.h"; sourceTree = "<group>"; };
->>>>>>> 3a92e12c
 		88B76F8C153726B00053EAE2 /* RACTuple.h */ = {isa = PBXFileReference; fileEncoding = 4; lastKnownFileType = sourcecode.c.h; path = RACTuple.h; sourceTree = "<group>"; };
 		88B76F8D153726B00053EAE2 /* RACTuple.m */ = {isa = PBXFileReference; fileEncoding = 4; lastKnownFileType = sourcecode.c.objc; path = RACTuple.m; sourceTree = "<group>"; };
 		88CA0C3016235A9200CA30BB /* RACConnectableSignalSpec.m */ = {isa = PBXFileReference; fileEncoding = 4; lastKnownFileType = sourcecode.c.objc; path = RACConnectableSignalSpec.m; sourceTree = "<group>"; };
@@ -766,10 +731,10 @@
 				884848B515F658B800B11BD0 /* NSButtonRACSupportSpec.m */,
 				88442C6B1608FBD200636B49 /* NSFileManagerRACSupportSpec.m */,
 				8851A38A16161D500050D47F /* NSObjectRACPropertySubscribingSpec.m */,
-				8851A38C1616295D0050D47F /* RACPropertySubscribableExamples.h */,
-				8851A38D1616295D0050D47F /* RACPropertySubscribableExamples.m */,
+				8851A38C1616295D0050D47F /* RACPropertySignalExamples.h */,
+				8851A38D1616295D0050D47F /* RACPropertySignalExamples.m */,
 				8801E7501644BDE200A155FE /* NSObjectRACLiftingSpec.m */,
-				88CA0C3016235A9200CA30BB /* RACConnectableSubscribableSpec.m */,
+				88CA0C3016235A9200CA30BB /* RACConnectableSignalSpec.m */,
 				886CEACC163DE669007632D1 /* RACBlockTrampolineSpec.m */,
 				882CCA1D15F1564D00937D6E /* RACCommandSpec.m */,
 				88CA0C3016235A9200CA30BB /* RACConnectableSignalSpec.m */,
@@ -1393,12 +1358,7 @@
 				D0E967911641EF9C00FCFF06 /* RACStringSequence.m in Sources */,
 				D0E967971641F07900FCFF06 /* EXTScope.m in Sources */,
 				D0D487031642550100DD7605 /* RACStream.m in Sources */,
-<<<<<<< HEAD
-				888439A51634E10D00DED0DB /* RACBlockTrampoline.m in Sources */,
 				D0EE284D164D906B006954A4 /* RACSignalSequence.m in Sources */,
-=======
-				D0EE284D164D906B006954A4 /* RACSubscribableSequence.m in Sources */,
->>>>>>> 3a92e12c
 			);
 			runOnlyForDeploymentPostprocessing = 0;
 		};
@@ -1417,14 +1377,8 @@
 				88442C6C1608FBD200636B49 /* NSFileManagerRACSupportSpec.m in Sources */,
 				88FC735B16114FFB00F8A774 /* RACSubscriptingAssignmentTrampolineSpec.m in Sources */,
 				8851A38B16161D500050D47F /* NSObjectRACPropertySubscribingSpec.m in Sources */,
-<<<<<<< HEAD
 				8851A38E1616295D0050D47F /* RACPropertySignalExamples.m in Sources */,
-				889EECC7161B930C001E94E7 /* NSObjectRACSubscribeSelectorSpec.m in Sources */,
 				88CA0C3116235A9200CA30BB /* RACConnectableSignalSpec.m in Sources */,
-=======
-				8851A38E1616295D0050D47F /* RACPropertySubscribableExamples.m in Sources */,
-				88CA0C3116235A9200CA30BB /* RACConnectableSubscribableSpec.m in Sources */,
->>>>>>> 3a92e12c
 				D0D487061642651400DD7605 /* RACSequenceSpec.m in Sources */,
 				D0487AB3164314430085D890 /* RACStreamExamples.m in Sources */,
 				D0C70F90164337A2007027B4 /* RACSequenceAdditionsSpec.m in Sources */,
